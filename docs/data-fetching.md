# Overview
GraphQL is data-storage agnostic. You can use any underlying data storage engine, including SQL or NoSQL database, 
plain files or in-memory data structures.

In order to convert the GraphQL query to PHP array, **graphql-php** traverses query fields (using depth-first algorithm) and 
runs special **resolve** function on each field. This **resolve** function is provided by you as a part of 
[field definition](type-system/object-types.md#field-configuration-options) or [query execution call](executing-queries.md#overview).

Result returned by **resolve** function is directly included in the response (for scalars and enums)
or passed down to nested fields (for objects).

Let's walk through an example. Consider following GraphQL query:

```graphql
{
  lastStory {
    title
    author {
      name
    }
  }
}
```

We need a Schema that can fulfill it. On the very top level the Schema contains Query type:

```php
<?php
use GraphQL\Type\Definition\ObjectType;

$queryType = new ObjectType([
  'name' => 'Query',
  'fields' => [
  
    'lastStory' => [
      'type' => $blogStoryType,
      'resolve' => function() {
        return [
          'id' => 1,
          'title' => 'Example blog post',
          'authorId' => 1
        ];
      }
    ]
    
  ]
]);
```

As we see field **lastStory** has **resolve** function that is responsible for fetching data.

In our example, we simply return array value, but in the real-world application you would query
your database/cache/search index and return the result.

Since **lastStory** is of composite type **BlogStory** this result is passed down to fields of this type:

```php
<?php
use GraphQL\Type\Definition\Type;
use GraphQL\Type\Definition\ObjectType;

$blogStoryType = new ObjectType([
  'name' => 'BlogStory',
  'fields' => [

    'author' => [
      'type' => $userType,
      'resolve' => function($blogStory) {
        $users = [
          1 => [
            'id' => 1,
            'name' => 'Smith'
          ],
          2 => [
            'id' => 2,
            'name' => 'Anderson'
          ]
        ];
        return $users[$blogStory['authorId']];
      }
    ],
    
    'title' => [
      'type' => Type::string()
    ]

  ]
]);
```

Here **$blogStory** is the array returned by **lastStory** field above. 

Again: in the real-world applications you would fetch user data from data store by **authorId** and return it.
Also, note that you don't have to return arrays. You can return any value, **graphql-php** will pass it untouched
to nested resolvers.

But then the question appears - field **title** has no **resolve** option. How is it resolved?

There is a default resolver for all fields. When you define your own **resolve** function
for a field you simply override this default resolver.

# Default Field Resolver
**graphql-php** provides following default field resolver:
```php
<?php
function defaultFieldResolver($rootValue, $args, $context, \GraphQL\Type\Definition\ResolveInfo $info)
{
    $fieldName = $info->fieldName;
    $property  = null;

    if (is_array($rootValue) || $rootValue instanceof ArrayAccess) {
        if (isset($rootValue[$fieldName])) {
            $property = $rootValue[$fieldName];
        }
    } elseif (is_object($rootValue)) {
        if (isset($rootValue->{$fieldName})) {
            $property = $rootValue->{$fieldName};
        }
    }

<<<<<<< HEAD
    return $property instanceof Closure ? $property($rootValue, $args, $context, $info) : $property;
=======
    return $property instanceof Closure
        ? $property($source, $args, $context, $info)
        : $property;
>>>>>>> 54064b37
}
```

As you see it returns value by key (for arrays) or property (for objects). 
If the value is not set - it returns **null**.

To override the default resolver, pass it as an argument of [executeQuery](executing-queries.md) call.

# Default Field Resolver per Type
Sometimes it might be convenient to set default field resolver per type. You can do so by providing
[resolveField option in type config](type-system/object-types.md#configuration-options). For example:

```php
<?php
use GraphQL\Type\Definition\Type;
use GraphQL\Type\Definition\ObjectType;
use GraphQL\Type\Definition\ResolveInfo;

$userType = new ObjectType([
  'name' => 'User',
  'fields' => [

    'name' => Type::string(),
    'email' => Type::string()

  ],
  'resolveField' => function(User $user, $args, $context, ResolveInfo $info) {
    switch ($info->fieldName) {
        case 'name':
          return $user->getName();
        case 'email':
          return $user->getEmail();
        default:
          return null;
    }
  }
]);
```

Keep in mind that **field resolver** has precedence over **default field resolver per type** which in turn
 has precedence over **default field resolver**.


# Solving N+1 Problem
Since: 0.9.0

One of the most annoying problems with data fetching is a so-called 
[N+1 problem](https://secure.phabricator.com/book/phabcontrib/article/n_plus_one/). <br>
Consider following GraphQL query:
```
{
  topStories(limit: 10) {
    title
    author {
      name
      email
    }
  }
}
```

Naive field resolution process would require up to 10 calls to the underlying data store to fetch authors for all 10 stories.

**graphql-php** provides tools to mitigate this problem: it allows you to defer actual field resolution to a later stage 
when one batched query could be executed instead of 10 distinct queries.

Here is an example of **BlogStory** resolver for field **author** that uses deferring:
```php
<?php
'resolve' => function($blogStory) {
    MyUserBuffer::add($blogStory['authorId']);

    return new GraphQL\Deferred(function () use ($blogStory) {
        MyUserBuffer::loadBuffered();
        return MyUserBuffer::get($blogStory['authorId']);
    });
}
```

In this example, we fill up the buffer with 10 author ids first. Then **graphql-php** continues 
resolving other non-deferred fields until there are none of them left.

After that, it calls closures wrapped by `GraphQL\Deferred` which in turn load all buffered 
ids once (using SQL IN(?), Redis MGET or other similar tools) and returns final field value.

Originally this approach was advocated by Facebook in their [Dataloader](https://github.com/facebook/dataloader)
project. This solution enables very interesting optimizations at no cost. Consider the following query:

```graphql
{
  topStories(limit: 10) {
    author {
      email
    }
  }
  category {
    stories(limit: 10) {
      author {
        email
      }
    }
  }
}
```

Even though **author** field is located on different levels of the query - it can be buffered in the same buffer.
In this example, only one query will be executed for all story authors comparing to 20 queries
in a naive implementation.

# Async PHP
Since: 0.10.0 (version 0.9.0 had slightly different API which still works, but is deprecated)

If your project runs in an environment that supports async operations 
(like HHVM, ReactPHP, Icicle.io, appserver.io, PHP threads, etc) 
you can leverage the power of your platform to resolve some fields asynchronously.

The only requirement: your platform must support the concept of Promises compatible with
[Promises A+](https://promisesaplus.com/) specification.

To start using this feature, switch facade method for query execution from 
**executeQuery** to **promiseToExecute**:

```php
<?php
use GraphQL\GraphQL;
use GraphQL\Executor\ExecutionResult;

$promise = GraphQL::promiseToExecute(
    $promiseAdapter,
    $schema, 
    $queryString, 
    $rootValue = null, 
    $contextValue = null, 
    $variableValues = null, 
    $operationName = null,
    $fieldResolver = null,
    $validationRules = null
);
$promise->then(function(ExecutionResult $result) {
    return $result->toArray();
});
```

Where **$promiseAdapter** is an instance of:

* For [ReactPHP](https://github.com/reactphp/react) (requires **react/promise** as composer dependency): <br> 
  `GraphQL\Executor\Promise\Adapter\ReactPromiseAdapter`

* Other platforms: write your own class implementing interface: <br> 
  [`GraphQL\Executor\Promise\PromiseAdapter`](reference.md#graphqlexecutorpromisepromiseadapter). 

Then your **resolve** functions should return promises of your platform instead of `GraphQL\Deferred`s.<|MERGE_RESOLUTION|>--- conflicted
+++ resolved
@@ -118,13 +118,9 @@
         }
     }
 
-<<<<<<< HEAD
-    return $property instanceof Closure ? $property($rootValue, $args, $context, $info) : $property;
-=======
     return $property instanceof Closure
-        ? $property($source, $args, $context, $info)
+        ? $property($rootValue, $args, $context, $info)
         : $property;
->>>>>>> 54064b37
 }
 ```
 
