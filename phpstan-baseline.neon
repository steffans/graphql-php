--- conflicted
+++ resolved
@@ -116,36 +116,17 @@
 			path: src/Type/Definition/NonNull.php
 
 		-
-<<<<<<< HEAD
-			message: "#^Access to an undefined property GraphQL\\\\Type\\\\Definition\\\\Type\\:\\:\\$name\\.$#"
-=======
-			message: "#^Generator expects value type GraphQL\\\\Type\\\\Definition\\\\NamedType&GraphQL\\\\Type\\\\Definition\\\\Type, GraphQL\\\\Type\\\\Definition\\\\Type given\\.$#"
->>>>>>> ceb6e94f
+			message: "#^Array \\(array\\<string, GraphQL\\\\Type\\\\Definition\\\\NamedType&GraphQL\\\\Type\\\\Definition\\\\Type\\>\\) does not accept GraphQL\\\\Type\\\\Definition\\\\Type\\.$#"
+			count: 2
+			path: src/Type/Schema.php
+
+		-
+			message: "#^Method GraphQL\\\\Type\\\\Schema\\:\\:getType\\(\\) should return \\(GraphQL\\\\Type\\\\Definition\\\\NamedType&GraphQL\\\\Type\\\\Definition\\\\Type\\)\\|null but returns GraphQL\\\\Type\\\\Definition\\\\Type\\.$#"
 			count: 1
 			path: src/Type/Schema.php
 
 		-
-<<<<<<< HEAD
-			message: "#^Array \\(array\\<string, GraphQL\\\\Type\\\\Definition\\\\NamedType&GraphQL\\\\Type\\\\Definition\\\\Type\\>\\) does not accept GraphQL\\\\Type\\\\Definition\\\\Type\\.$#"
-			count: 2
-=======
-			message: "#^Method GraphQL\\\\Type\\\\Schema\\:\\:getType\\(\\) should return \\(GraphQL\\\\Type\\\\Definition\\\\NamedType&GraphQL\\\\Type\\\\Definition\\\\Type\\)\\|null but returns GraphQL\\\\Type\\\\Definition\\\\Type\\.$#"
-			count: 1
->>>>>>> ceb6e94f
-			path: src/Type/Schema.php
-
-		-
 			message: "#^Method GraphQL\\\\Type\\\\Schema\\:\\:resolveType\\(\\) should return T of GraphQL\\\\Type\\\\Definition\\\\Type but returns \\(callable&GraphQL\\\\Type\\\\Definition\\\\Type\\)\\|T of GraphQL\\\\Type\\\\Definition\\\\Type\\.$#"
-			count: 1
-			path: src/Type/Schema.php
-
-		-
-			message: "#^Property GraphQL\\\\Type\\\\Schema\\:\\:\\$resolvedTypes \\(array\\<string, GraphQL\\\\Type\\\\Definition\\\\NamedType&GraphQL\\\\Type\\\\Definition\\\\Type\\>\\) does not accept array\\<string, GraphQL\\\\Type\\\\Definition\\\\Type\\>\\.$#"
-			count: 1
-			path: src/Type/Schema.php
-
-		-
-			message: "#^Unable to resolve the template type T in call to method static method GraphQL\\\\Type\\\\Schema\\:\\:resolveType\\(\\)$#"
 			count: 1
 			path: src/Type/Schema.php
 
