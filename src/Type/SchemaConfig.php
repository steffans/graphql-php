--- conflicted
+++ resolved
@@ -24,7 +24,7 @@
  *
  *     $schema = new Schema($config);
  *
-<<<<<<< HEAD
+ * @see Type, NamedType
  * @phpstan-type TypeLoader callable(string $typeName): ((Type&NamedType)|null)
  * @phpstan-type Types iterable<Type&NamedType>|(callable(): iterable<Type&NamedType>)
  * @phpstan-type SchemaConfigOptions array{
@@ -38,12 +38,6 @@
  *   astNode?: SchemaDefinitionNode|null,
  *   extensionASTNodes?: array<SchemaTypeExtensionNode>,
  * }
-=======
- * @see Type, NamedType
- *
- * @phpstan-type TypeLoader callable(string $typeName):((Type&NamedType)|null)
- * @phpstan-type Types array<Type&NamedType>|callable():array<Type&NamedType>
->>>>>>> ceb6e94f
  */
 class SchemaConfig
 {
