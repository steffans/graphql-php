<?php declare(strict_types=1);

namespace GraphQL\Executor;

use function array_keys;
use function array_merge;
use function array_reduce;
use function array_values;
use ArrayAccess;
use ArrayObject;
use function count;
use Exception;
use function gettype;
use GraphQL\Error\Error;
use GraphQL\Error\InvariantViolation;
use GraphQL\Error\Warning;
use GraphQL\Exception\LazyException;
use GraphQL\Executor\Promise\Promise;
use GraphQL\Executor\Promise\PromiseAdapter;
use GraphQL\Language\AST\DocumentNode;
use GraphQL\Language\AST\FieldNode;
use GraphQL\Language\AST\FragmentDefinitionNode;
use GraphQL\Language\AST\FragmentSpreadNode;
use GraphQL\Language\AST\InlineFragmentNode;
use GraphQL\Language\AST\Node;
use GraphQL\Language\AST\OperationDefinitionNode;
use GraphQL\Language\AST\SelectionNode;
use GraphQL\Language\AST\SelectionSetNode;
use GraphQL\Type\Definition\AbstractType;
use GraphQL\Type\Definition\Directive;
use GraphQL\Type\Definition\FieldDefinition;
use GraphQL\Type\Definition\InterfaceType;
use GraphQL\Type\Definition\LeafType;
use GraphQL\Type\Definition\ListOfType;
use GraphQL\Type\Definition\NamedType;
use GraphQL\Type\Definition\NonNull;
use GraphQL\Type\Definition\ObjectType;
use GraphQL\Type\Definition\OutputType;
use GraphQL\Type\Definition\ResolveInfo;
use GraphQL\Type\Definition\Type;
use GraphQL\Type\Introspection;
use GraphQL\Type\Schema;
use GraphQL\Utils\TypeInfo;
use GraphQL\Utils\Utils;
use function is_array;
use function is_callable;
use function is_iterable;
use function is_string;
use RuntimeException;
use SplObjectStorage;
use function sprintf;
use stdClass;
use Throwable;

/**
 * @phpstan-import-type FieldResolver from Executor
 * @phpstan-type Fields ArrayObject<string, ArrayObject<int, FieldNode>>
 */
class ReferenceExecutor implements ExecutorImplementation
{
    protected static stdClass $UNDEFINED;

    protected ExecutionContext $exeContext;

    /**
     * @var SplObjectStorage<
     *     ObjectType,
     *     SplObjectStorage<
     *         ArrayObject<int, FieldNode>,
     *         ArrayObject<
     *             string,
     *             ArrayObject<int, FieldNode>
     *         >
     *     >
     * >
     */
    protected SplObjectStorage $subFieldCache;

    protected function __construct(ExecutionContext $context)
    {
        if (! isset(static::$UNDEFINED)) {
            static::$UNDEFINED = Utils::undefined();
        }

        $this->exeContext = $context;
        $this->subFieldCache = new SplObjectStorage();
    }

    /**
     * @param mixed $rootValue
     * @param mixed $contextValue
     * @param array<string, mixed> $variableValues
     * @phpstan-param FieldResolver $fieldResolver
     */
    public static function create(
        PromiseAdapter $promiseAdapter,
        Schema $schema,
        DocumentNode $documentNode,
        $rootValue,
        $contextValue,
        array $variableValues,
        ?string $operationName,
        callable $fieldResolver
    ): ExecutorImplementation {
        $exeContext = static::buildExecutionContext(
            $schema,
            $documentNode,
            $rootValue,
            $contextValue,
            $variableValues,
            $operationName,
            $fieldResolver,
            $promiseAdapter
        );

        if (is_array($exeContext)) {
            return new class($promiseAdapter->createFulfilled(new ExecutionResult(null, $exeContext))) implements ExecutorImplementation {
                private Promise $result;

                public function __construct(Promise $result)
                {
                    $this->result = $result;
                }

                public function doExecute(): Promise
                {
                    return $this->result;
                }
            };
        }

        return new static($exeContext);
    }

    /**
     * Constructs an ExecutionContext object from the arguments passed to
     * execute, which we will pass throughout the other execution methods.
     *
     * @param mixed                $rootValue
     * @param mixed                $contextValue
     * @param array<string, mixed> $rawVariableValues
     * @phpstan-param FieldResolver $fieldResolver
     *
     * @return ExecutionContext|array<int, Error>
     */
    protected static function buildExecutionContext(
        Schema $schema,
        DocumentNode $documentNode,
        $rootValue,
        $contextValue,
        array $rawVariableValues,
        ?string $operationName,
        callable $fieldResolver,
        PromiseAdapter $promiseAdapter
    ) {
        /** @var array<int, Error> $errors */
        $errors = [];

        /** @var array<string, FragmentDefinitionNode> $fragments */
        $fragments = [];

        /** @var OperationDefinitionNode|null $operation */
        $operation = null;

        /** @var bool $hasMultipleAssumedOperations */
        $hasMultipleAssumedOperations = false;

        foreach ($documentNode->definitions as $definition) {
            switch (true) {
                case $definition instanceof OperationDefinitionNode:
                    if ($operationName === null && $operation !== null) {
                        $hasMultipleAssumedOperations = true;
                    }

                    if (
                        $operationName === null
                        || (isset($definition->name) && $definition->name->value === $operationName)
                    ) {
                        $operation = $definition;
                    }

                    break;
                case $definition instanceof FragmentDefinitionNode:
                    $fragments[$definition->name->value] = $definition;
                    break;
            }
        }

        if ($operation === null) {
            if ($operationName === null) {
                $errors[] = new Error('Must provide an operation.');
            } else {
                $errors[] = new Error(sprintf('Unknown operation named "%s".', $operationName));
            }
        } elseif ($hasMultipleAssumedOperations) {
            $errors[] = new Error(
                'Must provide operation name if query contains multiple operations.'
            );
        }

        $variableValues = null;
        if ($operation !== null) {
            [$coercionErrors, $coercedVariableValues] = Values::getVariableValues(
                $schema,
                $operation->variableDefinitions,
                $rawVariableValues
            );
            if ($coercionErrors === null) {
                $variableValues = $coercedVariableValues;
            } else {
                $errors = array_merge($errors, $coercionErrors);
            }
        }

        if (count($errors) > 0) {
            return $errors;
        }

        assert($operation instanceof OperationDefinitionNode, 'Has operation if no errors.');
        assert(is_array($variableValues), 'Has variables if no errors.');

        return new ExecutionContext(
            $schema,
            $fragments,
            $rootValue,
            $contextValue,
            $operation,
            $variableValues,
            $errors,
            $fieldResolver,
            $promiseAdapter
        );
    }

    public function doExecute(): Promise
    {
        // Return a Promise that will eventually resolve to the data described by
        // the "Response" section of the GraphQL specification.
        //
        // If errors are encountered while executing a GraphQL field, only that
        // field and its descendants will be omitted, and sibling fields will still
        // be executed. An execution which encounters errors will still result in a
        // resolved Promise.
        $data = $this->executeOperation($this->exeContext->operation, $this->exeContext->rootValue);
        $result = $this->buildResponse($data);

        // Note: we deviate here from the reference implementation a bit by always returning promise
        // But for the "sync" case it is always fulfilled

        $promise = $this->getPromise($result);
        if ($promise !== null) {
            return $promise;
        }

        return $this->exeContext->promiseAdapter->createFulfilled($result);
    }

    /**
     * @param mixed $data
     *
     * @return ExecutionResult|Promise
     */
    protected function buildResponse($data)
    {
        if ($data instanceof Promise) {
            return $data->then(fn ($resolved) => $this->buildResponse($resolved));
        }

        $promiseAdapter = $this->exeContext->promiseAdapter;
        if ($promiseAdapter->isThenable($data)) {
            return $promiseAdapter->convertThenable($data)
                ->then(fn ($resolved) => $this->buildResponse($resolved));
        }

        if ($data !== null) {
            $data = (array) $data;
        }

        return new ExecutionResult($data, $this->exeContext->errors);
    }

    /**
     * Implements the "Evaluating operations" section of the spec.
     *
     * @param mixed $rootValue
     *
     * @return array<mixed>|Promise|stdClass|null
     */
    protected function executeOperation(OperationDefinitionNode $operation, $rootValue)
    {
        $type = $this->getOperationRootType($this->exeContext->schema, $operation);
        $fields = $this->collectFields($type, $operation->selectionSet, new ArrayObject(), new ArrayObject());
        $path = [];
        // Errors from sub-fields of a NonNull type may propagate to the top level,
        // at which point we still log the error and null the parent field, which
        // in this case is the entire response.
        //
        // Similar to completeValueCatchingError.
        try {
            $result = $operation->operation === 'mutation'
                ? $this->executeFieldsSerially($type, $rootValue, $path, $fields)
                : $this->executeFields($type, $rootValue, $path, $fields);

            $promise = $this->getPromise($result);
            if ($promise !== null) {
                return $promise->then(null, [$this, 'onError']);
            }

            return $result;
        } catch (Error $error) {
            $this->exeContext->addError($error);

            return null;
        }
    }

    /**
     * @param mixed $error
     */
    public function onError($error): ?Promise
    {
        if ($error instanceof Error) {
            $this->exeContext->addError($error);

            return $this->exeContext->promiseAdapter->createFulfilled(null);
        }

        return null;
    }

    /**
     * Extracts the root type of the operation from the schema.
     *
     * @throws Error
     */
    protected function getOperationRootType(Schema $schema, OperationDefinitionNode $operation): ObjectType
    {
        switch ($operation->operation) {
            case 'query':
                $queryType = $schema->getQueryType();
                if ($queryType === null) {
                    throw new Error(
                        'Schema does not define the required query root type.',
                        [$operation]
                    );
                }

                return $queryType;

            case 'mutation':
                $mutationType = $schema->getMutationType();
                if ($mutationType === null) {
                    throw new Error(
                        'Schema is not configured for mutations.',
                        [$operation]
                    );
                }

                return $mutationType;

            case 'subscription':
                $subscriptionType = $schema->getSubscriptionType();
                if ($subscriptionType === null) {
                    throw new Error(
                        'Schema is not configured for subscriptions.',
                        [$operation]
                    );
                }

                return $subscriptionType;

            default:
                throw new Error(
                    'Can only execute queries, mutations and subscriptions.',
                    [$operation]
                );
        }
    }

    /**
     * Given a selectionSet, adds all fields in that selection to
     * the passed in map of fields, and returns it at the end.
     *
     * CollectFields requires the "runtime type" of an object. For a field which
     * returns an Interface or Union type, the "runtime type" will be the actual
     * Object type returned by that field.
     *
     * @param ArrayObject<string, true> $visitedFragmentNames
     * @phpstan-param Fields $fields
     *
     * @phpstan-return Fields
     */
    protected function collectFields(
        ObjectType $runtimeType,
        SelectionSetNode $selectionSet,
        ArrayObject $fields,
        ArrayObject $visitedFragmentNames
    ): ArrayObject {
        $exeContext = $this->exeContext;
        foreach ($selectionSet->selections as $selection) {
            switch (true) {
                case $selection instanceof FieldNode:
                    if (! $this->shouldIncludeNode($selection)) {
                        break;
                    }

                    $name = static::getFieldEntryKey($selection);
                    $fields[$name] ??= new ArrayObject();
                    $fields[$name][] = $selection;
                    break;
                case $selection instanceof InlineFragmentNode:
                    if (
                        ! $this->shouldIncludeNode($selection)
                        || ! $this->doesFragmentConditionMatch($selection, $runtimeType)
                    ) {
                        break;
                    }

                    $this->collectFields(
                        $runtimeType,
                        $selection->selectionSet,
                        $fields,
                        $visitedFragmentNames
                    );
                    break;
                case $selection instanceof FragmentSpreadNode:
                    $fragName = $selection->name->value;

                    if (isset($visitedFragmentNames[$fragName]) || ! $this->shouldIncludeNode($selection)) {
                        break;
                    }

                    $visitedFragmentNames[$fragName] = true;

                    if (! isset($exeContext->fragments[$fragName])) {
                        break;
                    }

                    $fragment = $exeContext->fragments[$fragName];
                    if (! $this->doesFragmentConditionMatch($fragment, $runtimeType)) {
                        break;
                    }

                    $this->collectFields(
                        $runtimeType,
                        $fragment->selectionSet,
                        $fields,
                        $visitedFragmentNames
                    );
                    break;
            }
        }

        return $fields;
    }

    /**
     * Determines if a field should be included based on the @include and @skip
     * directives, where @skip has higher precedence than @include.
     *
     * @param FragmentSpreadNode|FieldNode|InlineFragmentNode $node
     */
    protected function shouldIncludeNode(SelectionNode $node): bool
    {
        $variableValues = $this->exeContext->variableValues;

        $skip = Values::getDirectiveValues(
            Directive::skipDirective(),
            $node,
            $variableValues
        );
        if (isset($skip['if']) && $skip['if'] === true) {
            return false;
        }

        $include = Values::getDirectiveValues(
            Directive::includeDirective(),
            $node,
            $variableValues
        );

        return ! isset($include['if']) || $include['if'] !== false;
    }

    /**
     * Implements the logic to compute the key of a given fields entry.
     */
    protected static function getFieldEntryKey(FieldNode $node): string
    {
        return $node->alias->value
            ?? $node->name->value;
    }

    /**
     * Determines if a fragment is applicable to the given type.
     *
     * @param FragmentDefinitionNode|InlineFragmentNode $fragment
     */
    protected function doesFragmentConditionMatch(Node $fragment, ObjectType $type): bool
    {
        $typeConditionNode = $fragment->typeCondition;
        if ($typeConditionNode === null) {
            return true;
        }

        $conditionalType = TypeInfo::typeFromAST($this->exeContext->schema, $typeConditionNode);
        if ($conditionalType === $type) {
            return true;
        }

        if ($conditionalType instanceof AbstractType) {
            return $this->exeContext->schema->isSubType($conditionalType, $type);
        }

        return false;
    }

    /**
     * Implements the "Evaluating selection sets" section of the spec for "write" mode.
     *
     * @param mixed             $rootValue
     * @param array<string|int> $path
     * @phpstan-param Fields $fields
     *
     * @return array<mixed>|Promise|stdClass
     */
    protected function executeFieldsSerially(ObjectType $parentType, $rootValue, array $path, ArrayObject $fields)
    {
        $result = $this->promiseReduce(
            array_keys($fields->getArrayCopy()),
            function ($results, $responseName) use ($path, $parentType, $rootValue, $fields) {
                $fieldNodes = $fields[$responseName];
                assert($fieldNodes instanceof ArrayObject, 'The keys of $fields populate $responseName');

                $fieldPath = $path;
                $fieldPath[] = $responseName;
                $result = $this->resolveField($parentType, $rootValue, $fieldNodes, $fieldPath);
                if ($result === static::$UNDEFINED) {
                    return $results;
                }

                $promise = $this->getPromise($result);
                if ($promise !== null) {
                    return $promise->then(static function ($resolvedResult) use ($responseName, $results) {
                        $results[$responseName] = $resolvedResult;

                        return $results;
                    });
                }

                $results[$responseName] = $result;

                return $results;
            },
            []
        );

        $promise = $this->getPromise($result);
        if ($promise !== null) {
            return $result->then(
                static fn ($resolvedResults) => static::fixResultsIfEmptyArray($resolvedResults)
            );
        }

        return static::fixResultsIfEmptyArray($result);
    }

    /**
     * Resolves the field on the given root value.
     *
     * In particular, this figures out the value that the field returns
     * by calling its resolve function, then calls completeValue to complete promises,
     * serialize scalars, or execute the sub-selection-set for objects.
     *
     * @param mixed                       $rootValue
     * @param array<int, string|int>      $path
     * @param ArrayObject<int, FieldNode> $fieldNodes
     *
     * @return array<mixed>|Throwable|mixed|null
     */
    protected function resolveField(ObjectType $parentType, $rootValue, ArrayObject $fieldNodes, array $path)
    {
        $exeContext = $this->exeContext;
        $fieldNode = $fieldNodes[0];
        assert($fieldNode instanceof FieldNode, '$fieldNodes is non-empty');

        $fieldName = $fieldNode->name->value;
        $fieldDef = $this->getFieldDef($exeContext->schema, $parentType, $fieldName);
        if ($fieldDef === null) {
            return static::$UNDEFINED;
        }

        $returnType = $fieldDef->getType();
        // The resolve function's optional 3rd argument is a context value that
        // is provided to every resolve function within an execution. It is commonly
        // used to represent an authenticated user, or request-specific caches.
        // The resolve function's optional 4th argument is a collection of
        // information about the current execution state.
        $info = new ResolveInfo(
            $fieldDef,
            $fieldNodes,
            $parentType,
            $path,
            $exeContext->schema,
            $exeContext->fragments,
            $exeContext->rootValue,
            $exeContext->operation,
            $exeContext->variableValues
        );
        if ($fieldDef->resolveFn !== null) {
            $resolveFn = $fieldDef->resolveFn;
        } elseif ($parentType->resolveFieldFn !== null) {
            $resolveFn = $parentType->resolveFieldFn;
        } else {
            $resolveFn = $this->exeContext->fieldResolver;
        }

        // Get the resolve function, regardless of if its result is normal
        // or abrupt (error).
        $result = $this->resolveFieldValueOrError(
            $fieldDef,
            $fieldNode,
            $resolveFn,
            $rootValue,
            $info
        );

        return $this->completeValueCatchingError(
            $returnType,
            $fieldNodes,
            $info,
            $path,
            $result
        );
    }

    /**
     * This method looks up the field on the given type definition.
     *
     * It has special casing for the two introspection fields, __schema
     * and __typename. __typename is special because it can always be
     * queried as a field, even in situations where no other fields
     * are allowed, like on a Union. __schema could get automatically
     * added to the query type, but that would require mutating type
     * definitions, which would cause issues.
     */
    protected function getFieldDef(Schema $schema, ObjectType $parentType, string $fieldName): ?FieldDefinition
    {
        static $schemaMetaFieldDef, $typeMetaFieldDef, $typeNameMetaFieldDef;
        $schemaMetaFieldDef ??= Introspection::schemaMetaFieldDef();
        $typeMetaFieldDef ??= Introspection::typeMetaFieldDef();
        $typeNameMetaFieldDef ??= Introspection::typeNameMetaFieldDef();

        $queryType = $schema->getQueryType();

        if ($fieldName === $schemaMetaFieldDef->name && $queryType === $parentType) {
            return $schemaMetaFieldDef;
        }

        if ($fieldName === $typeMetaFieldDef->name && $queryType === $parentType) {
            return $typeMetaFieldDef;
        }

        if ($fieldName === $typeNameMetaFieldDef->name) {
            return $typeNameMetaFieldDef;
        }

        return $parentType->findField($fieldName);
    }

    /**
     * Isolates the "ReturnOrAbrupt" behavior to not de-opt the `resolveField` function.
     * Returns the result of resolveFn or the abrupt-return Error object.
     *
     * @param mixed $rootValue
     * @phpstan-param FieldResolver $resolveFn
     *
     * @return Throwable|Promise|mixed
     */
    protected function resolveFieldValueOrError(
        FieldDefinition $fieldDef,
        FieldNode $fieldNode,
        callable $resolveFn,
        $rootValue,
        ResolveInfo $info
    ) {
        try {
            // Build a map of arguments from the field.arguments AST, using the
            // variables scope to fulfill any variable references.
            $args = Values::getArgumentValues(
                $fieldDef,
                $fieldNode,
                $this->exeContext->variableValues
            );
            $contextValue = $this->exeContext->contextValue;

            return $resolveFn($rootValue, $args, $contextValue, $info);
        } catch (Throwable $error) {
            return $error;
        }
    }

    /**
     * This is a small wrapper around completeValue which detects and logs errors
     * in the execution context.
     *
     * @param ArrayObject<int, FieldNode> $fieldNodes
     * @param array<string|int>           $path
     * @param mixed                       $result
     *
     * @return array<mixed>|Promise|stdClass|null
     */
    protected function completeValueCatchingError(
        Type $returnType,
        ArrayObject $fieldNodes,
        ResolveInfo $info,
        array $path,
        $result
    ) {
        // Otherwise, error protection is applied, logging the error and resolving
        // a null value for this field if one is encountered.
        try {
            $promise = $this->getPromise($result);
            if ($promise !== null) {
                $completed = $promise->then(function (&$resolved) use ($returnType, $fieldNodes, $info, $path) {
                    return $this->completeValue($returnType, $fieldNodes, $info, $path, $resolved);
                });
            } else {
                $completed = $this->completeValue($returnType, $fieldNodes, $info, $path, $result);
            }

            $promise = $this->getPromise($completed);
            if ($promise !== null) {
                return $promise->then(null, function ($error) use ($fieldNodes, $path, $returnType): void {
                    $this->handleFieldError($error, $fieldNodes, $path, $returnType);
                });
            }

            return $completed;
        } catch (Throwable $err) {
            $this->handleFieldError($err, $fieldNodes, $path, $returnType);

            return null;
        }
    }

    /**
     * @param mixed                       $rawError
     * @param ArrayObject<int, FieldNode> $fieldNodes
     * @param array<int, string|int>      $path
     *
     * @throws Error
     */
    protected function handleFieldError($rawError, ArrayObject $fieldNodes, array $path, Type $returnType): void
    {
        $error = Error::createLocatedError(
            $rawError,
            $fieldNodes,
            $path
        );

        // If the field type is non-nullable, then it is resolved without any
        // protection from errors, however it still properly locates the error.
        if ($returnType instanceof NonNull) {
            throw $error;
        }

        // Otherwise, error protection is applied, logging the error and resolving
        // a null value for this field if one is encountered.
        $this->exeContext->addError($error);
    }

    /**
     * Implements the instructions for completeValue as defined in the
     * "Field entries" section of the spec.
     *
     * If the field type is Non-Null, then this recursively completes the value
     * for the inner type. It throws a field error if that completion returns null,
     * as per the "Nullability" section of the spec.
     *
     * If the field type is a List, then this recursively completes the value
     * for the inner type on each item in the list.
     *
     * If the field type is a Scalar or Enum, ensures the completed value is a legal
     * value of the type by calling the `serialize` method of GraphQL type
     * definition.
     *
     * If the field is an abstract type, determine the runtime type of the value
     * and then complete based on that type.
     *
     * Otherwise, the field type expects a sub-selection set, and will complete the
     * value by evaluating all sub-selections.
     *
     * @param ArrayObject<int, FieldNode> $fieldNodes
     * @param array<string|int>           $path
     * @param mixed                       $result
     *
     * @throws Error
     * @throws Throwable
     *
     * @return array<mixed>|mixed|Promise|null
     */
    protected function completeValue(
        Type $returnType,
        ArrayObject $fieldNodes,
        ResolveInfo $info,
        array $path,
        &$result
    ) {
        // If result is an Error, throw a located error.
        if ($result instanceof Throwable) {
            throw $result;
        }

        // If field type is NonNull, complete for inner type, and throw field error
        // if result is null.
        if ($returnType instanceof NonNull) {
            $completed = $this->completeValue(
                $returnType->getWrappedType(),
                $fieldNodes,
                $info,
                $path,
                $result
            );
            if ($completed === null) {
                throw new InvariantViolation(
                    sprintf('Cannot return null for non-nullable field "%s.%s".', $info->parentType, $info->fieldName)
                );
            }

            return $completed;
        }

        if ($result === null) {
            return null;
        }

        // If field type is List, complete each item in the list with the inner type
        if ($returnType instanceof ListOfType) {
            if (! is_iterable($result)) {
                $resultType = gettype($result);

                throw new InvariantViolation("Expected field {$info->parentType}.{$info->fieldName} to return iterable, but got: {$resultType}.");
            }

            return $this->completeListValue($returnType, $fieldNodes, $info, $path, $result);
        }

        assert($returnType instanceof NamedType, 'Wrapping types should return early');

        // Account for invalid schema definition when typeLoader returns different
        // instance than `resolveType` or $field->getType() or $arg->getType()
        $schema = $this->exeContext->schema;
<<<<<<< HEAD
=======
        if ($returnType !== $schema->getType($returnType->name)) {
            $hint = $schema->getConfig()->typeLoader !== null
                ? "Ensure the type loader returns the same instance as defined in {$info->parentType}.{$info->fieldName}. "
                : '';
>>>>>>> ceb6e94f

//        assert(
//            $returnType === $schema->getType($returnType->name),
//            new LazyException(function () use ($schema, $info, $returnType): string {
//                $hint = null !== $schema->getConfig()->typeLoader
//                    ? "Ensure the type loader returns the same instance as defined in {$info->parentType}.{$info->fieldName}. "
//                    : '';
//
//                return "Found duplicate type in schema: {$returnType}. {$hint}See https://webonyx.github.io/graphql-php/type-definitions/#type-registry.";
//            })
//        );

        if ($returnType instanceof LeafType) {
            return $this->completeLeafValue($returnType, $result);
        }

        if ($returnType instanceof AbstractType) {
            return $this->completeAbstractValue($returnType, $fieldNodes, $info, $path, $result);
        }

        // Field type must be and Object, Interface or Union and expect sub-selections.
        if ($returnType instanceof ObjectType) {
            return $this->completeObjectValue($returnType, $fieldNodes, $info, $path, $result);
        }

        $safeReturnType = Utils::printSafe($returnType);

        throw new RuntimeException("Cannot complete value of unexpected type \"{$safeReturnType}\".");
    }

    /**
     * @param mixed $value
     */
    protected function isPromise($value): bool
    {
        return $value instanceof Promise
            || $this->exeContext->promiseAdapter->isThenable($value);
    }

    /**
     * Only returns the value if it acts like a Promise, i.e. has a "then" function,
     * otherwise returns null.
     *
     * @param mixed $value
     */
    protected function getPromise($value): ?Promise
    {
        if ($value === null || $value instanceof Promise) {
            return $value;
        }

        $promiseAdapter = $this->exeContext->promiseAdapter;
        if ($promiseAdapter->isThenable($value)) {
            return $promiseAdapter->convertThenable($value);
        }

        return null;
    }

    /**
     * Similar to array_reduce(), however the reducing callback may return
     * a Promise, in which case reduction will continue after each promise resolves.
     *
     * If the callback does not return a Promise, then this function will also not
     * return a Promise.
     *
     * @param array<mixed>       $values
     * @param Promise|mixed|null $initialValue
     *
     * @return Promise|mixed|null
     */
    protected function promiseReduce(array $values, callable $callback, $initialValue)
    {
        return array_reduce(
            $values,
            function ($previous, $value) use ($callback) {
                $promise = $this->getPromise($previous);
                if ($promise !== null) {
                    return $promise->then(static function ($resolved) use ($callback, $value) {
                        return $callback($resolved, $value);
                    });
                }

                return $callback($previous, $value);
            },
            $initialValue
        );
    }

    /**
     * Complete a list value by completing each item in the list with the inner type.
     *
     * @param ListOfType<Type&OutputType> $returnType
     * @param ArrayObject<int, FieldNode> $fieldNodes
     * @param list<string|int> $path
     * @param iterable<mixed> $results
     *
     * @throws Exception
     *
     * @return array<mixed>|Promise|stdClass
     */
    protected function completeListValue(
        ListOfType $returnType,
        ArrayObject $fieldNodes,
        ResolveInfo $info,
        array $path,
        iterable &$results
    ) {
        $itemType = $returnType->getWrappedType();

        $i = 0;
        $containsPromise = false;
        $completedItems = [];
        foreach ($results as $item) {
            $fieldPath = [...$path, $i++];
            $info->path = $fieldPath;

            $completedItem = $this->completeValueCatchingError($itemType, $fieldNodes, $info, $fieldPath, $item);

            if (! $containsPromise && $this->getPromise($completedItem) !== null) {
                $containsPromise = true;
            }

            $completedItems[] = $completedItem;
        }

        return $containsPromise
            ? $this->exeContext->promiseAdapter->all($completedItems)
            : $completedItems;
    }

    /**
     * Complete a Scalar or Enum by serializing to a valid value, throwing if serialization is not possible.
     *
     * @param mixed $result
     *
     * @throws Exception
     *
     * @return mixed
     */
    protected function completeLeafValue(LeafType $returnType, &$result)
    {
        try {
            return $returnType->serialize($result);
        } catch (Throwable $error) {
            throw new InvariantViolation(
                'Expected a value of type ' . Utils::printSafe($returnType) . ' but received: ' . Utils::printSafe($result) . '. ' . $error->getMessage(),
                0,
                $error
            );
        }
    }

    /**
     * Complete a value of an abstract type by determining the runtime object type
     * of that value, then complete the value for that type.
     *
     * @param AbstractType&Type $returnType
     * @param ArrayObject<int, FieldNode> $fieldNodes
     * @param array<string|int> $path
     * @param array<mixed> $result
     *
     * @throws Error
     *
     * @return array<mixed>|Promise|stdClass
     */
    protected function completeAbstractValue(
        AbstractType $returnType,
        ArrayObject $fieldNodes,
        ResolveInfo $info,
        array $path,
        &$result
    ) {
        $exeContext = $this->exeContext;
        $typeCandidate = $returnType->resolveType($result, $exeContext->contextValue, $info);

        if ($typeCandidate === null) {
            $runtimeType = static::defaultTypeResolver($result, $exeContext->contextValue, $info, $returnType);
        } elseif (is_callable($typeCandidate)) {
            $runtimeType = $typeCandidate();
        } else {
            $runtimeType = $typeCandidate;
        }

        $promise = $this->getPromise($runtimeType);
        if ($promise !== null) {
            return $promise->then(function ($resolvedRuntimeType) use (
                $returnType,
                $fieldNodes,
                $info,
                $path,
                &$result
            ) {
                return $this->completeObjectValue(
                    $this->ensureValidRuntimeType(
                        $resolvedRuntimeType,
                        $returnType,
                        $info,
                        $result
                    ),
                    $fieldNodes,
                    $info,
                    $path,
                    $result
                );
            });
        }

        return $this->completeObjectValue(
            $this->ensureValidRuntimeType(
                $runtimeType,
                $returnType,
                $info,
                $result
            ),
            $fieldNodes,
            $info,
            $path,
            $result
        );
    }

    /**
     * If a resolveType function is not given, then a default resolve behavior is
     * used which attempts two strategies:.
     *
     * First, See if the provided value has a `__typename` field defined, if so, use
     * that value as name of the resolved type.
     *
     * Otherwise, test each possible type for the abstract type by calling
     * isTypeOf for the object being coerced, returning the first type that matches.
     *
     * @param mixed|null $value
     * @param mixed|null $contextValue
     * @param AbstractType&Type $abstractType
     *
     * @return Promise|Type|string|null
     */
    protected function defaultTypeResolver($value, $contextValue, ResolveInfo $info, AbstractType $abstractType)
    {
        // First, look for `__typename`.
        if (
            $value !== null
            && (is_array($value) || $value instanceof ArrayAccess)
            && isset($value['__typename'])
            && is_string($value['__typename'])
        ) {
            return $value['__typename'];
        }

        if ($abstractType instanceof InterfaceType && $info->schema->getConfig()->typeLoader !== null) {
            Warning::warnOnce(
                sprintf(
                    'GraphQL Interface Type `%s` returned `null` from its `resolveType` function '
                    . 'for value: %s. Switching to slow resolution method using `isTypeOf` '
                    . 'of all possible implementations. It requires full schema scan and degrades query performance significantly. '
                    . ' Make sure your `resolveType` always returns valid implementation or throws.',
                    $abstractType->name,
                    Utils::printSafe($value)
                ),
                Warning::WARNING_FULL_SCHEMA_SCAN
            );
        }

        // Otherwise, test each possible type.
        $possibleTypes = $info->schema->getPossibleTypes($abstractType);
        $promisedIsTypeOfResults = [];
        foreach ($possibleTypes as $index => $type) {
            $isTypeOfResult = $type->isTypeOf($value, $contextValue, $info);
            if ($isTypeOfResult === null) {
                continue;
            }

            $promise = $this->getPromise($isTypeOfResult);
            if ($promise !== null) {
                $promisedIsTypeOfResults[$index] = $promise;
            } elseif ($isTypeOfResult === true) {
                return $type;
            }
        }

        if (count($promisedIsTypeOfResults) > 0) {
            return $this->exeContext->promiseAdapter
                ->all($promisedIsTypeOfResults)
                ->then(static function ($isTypeOfResults) use ($possibleTypes): ?ObjectType {
                    foreach ($isTypeOfResults as $index => $result) {
                        if ($result) {
                            return $possibleTypes[$index];
                        }
                    }

                    return null;
                });
        }

        return null;
    }

    /**
     * Complete an Object value by executing all sub-selections.
     *
     * @param ArrayObject<int, FieldNode> $fieldNodes
     * @param array<string|int>           $path
     * @param mixed                       $result
     *
     * @throws Error
     *
     * @return array<mixed>|Promise|stdClass
     */
    protected function completeObjectValue(
        ObjectType $returnType,
        ArrayObject $fieldNodes,
        ResolveInfo $info,
        array $path,
        &$result
    ) {
        // If there is an isTypeOf predicate function, call it with the
        // current result. If isTypeOf returns false, then raise an error rather
        // than continuing execution.
        $isTypeOf = $returnType->isTypeOf($result, $this->exeContext->contextValue, $info);
        if ($isTypeOf !== null) {
            $promise = $this->getPromise($isTypeOf);
            if ($promise !== null) {
                return $promise->then(function ($isTypeOfResult) use (
                    $returnType,
                    $fieldNodes,
                    $path,
                    &$result
                ) {
                    if (! $isTypeOfResult) {
                        throw $this->invalidReturnTypeError($returnType, $result, $fieldNodes);
                    }

                    return $this->collectAndExecuteSubfields(
                        $returnType,
                        $fieldNodes,
                        $path,
                        $result
                    );
                });
            }

            assert(is_bool($isTypeOf), 'Promise would return early');
            if (! $isTypeOf) {
                throw $this->invalidReturnTypeError($returnType, $result, $fieldNodes);
            }
        }

        return $this->collectAndExecuteSubfields(
            $returnType,
            $fieldNodes,
            $path,
            $result
        );
    }

    /**
     * @param ArrayObject<int, FieldNode> $fieldNodes
     * @param array<mixed>                $result
     */
    protected function invalidReturnTypeError(
        ObjectType $returnType,
        $result,
        ArrayObject $fieldNodes
    ): Error {
        return new Error(
            'Expected value of type "' . $returnType->name . '" but got: ' . Utils::printSafe($result) . '.',
            $fieldNodes
        );
    }

    /**
     * @param ArrayObject<int, FieldNode> $fieldNodes
     * @param array<string|int>           $path
     * @param mixed                       $result
     *
     * @throws Error
     *
     * @return array<mixed>|Promise|stdClass
     */
    protected function collectAndExecuteSubfields(
        ObjectType $returnType,
        ArrayObject $fieldNodes,
        array $path,
        &$result
    ) {
        $subFieldNodes = $this->collectSubFields($returnType, $fieldNodes);

        return $this->executeFields($returnType, $result, $path, $subFieldNodes);
    }

    /**
     * A memoized collection of relevant subfields with regard to the return
     * type. Memoizing ensures the subfields are not repeatedly calculated, which
     * saves overhead when resolving lists of values.
     *
     * @param ArrayObject<int, FieldNode> $fieldNodes
     *
     * @phpstan-return Fields
     */
    protected function collectSubFields(ObjectType $returnType, ArrayObject $fieldNodes): ArrayObject
    {
        $returnTypeCache = $this->subFieldCache[$returnType] ??= new SplObjectStorage();

        if (! isset($returnTypeCache[$fieldNodes])) {
            // Collect sub-fields to execute to complete this value.
            $subFieldNodes = new ArrayObject();
            $visitedFragmentNames = new ArrayObject();
            foreach ($fieldNodes as $fieldNode) {
                if (isset($fieldNode->selectionSet)) {
                    $subFieldNodes = $this->collectFields(
                        $returnType,
                        $fieldNode->selectionSet,
                        $subFieldNodes,
                        $visitedFragmentNames
                    );
                }
            }

            $returnTypeCache[$fieldNodes] = $subFieldNodes;
        }

        return $returnTypeCache[$fieldNodes];
    }

    /**
     * Implements the "Evaluating selection sets" section of the spec for "read" mode.
     *
     * @param mixed             $rootValue
     * @param array<string|int> $path
     * @phpstan-param Fields $fields
     *
     * @return Promise|stdClass|array<mixed>
     */
    protected function executeFields(ObjectType $parentType, $rootValue, array $path, ArrayObject $fields)
    {
        $containsPromise = false;
        $results = [];
        foreach ($fields as $responseName => $fieldNodes) {
            $fieldPath = $path;
            $fieldPath[] = $responseName;
            $result = $this->resolveField($parentType, $rootValue, $fieldNodes, $fieldPath);
            if ($result === static::$UNDEFINED) {
                continue;
            }

            if (! $containsPromise && $this->isPromise($result)) {
                $containsPromise = true;
            }

            $results[$responseName] = $result;
        }

        // If there are no promises, we can just return the object
        if (! $containsPromise) {
            return static::fixResultsIfEmptyArray($results);
        }

        // Otherwise, results is a map from field name to the result of resolving that
        // field, which is possibly a promise. Return a promise that will return this
        // same map, but with any promises replaced with the values they resolved to.
        return $this->promiseForAssocArray($results);
    }

    /**
     * Differentiate empty objects from empty lists.
     *
     * @see https://github.com/webonyx/graphql-php/issues/59
     *
     * @param array<mixed>|mixed $results
     *
     * @return array<mixed>|stdClass|mixed
     */
    protected static function fixResultsIfEmptyArray($results)
    {
        if ($results === []) {
            return new stdClass();
        }

        return $results;
    }

    /**
     * Transform an associative array with Promises to a Promise which resolves to an
     * associative array where all Promises were resolved.
     *
     * @param array<string, Promise|mixed> $assoc
     */
    protected function promiseForAssocArray(array $assoc): Promise
    {
        $keys = array_keys($assoc);
        $valuesAndPromises = array_values($assoc);
        $promise = $this->exeContext->promiseAdapter->all($valuesAndPromises);

        return $promise->then(static function ($values) use ($keys) {
            $resolvedResults = [];
            foreach ($values as $i => $value) {
                $resolvedResults[$keys[$i]] = $value;
            }

            return static::fixResultsIfEmptyArray($resolvedResults);
        });
    }

    /**
     * @param mixed $runtimeTypeOrName
     * @param AbstractType&Type $returnType
     * @param mixed $result
     */
    protected function ensureValidRuntimeType(
        $runtimeTypeOrName,
        AbstractType $returnType,
        ResolveInfo $info,
        &$result
    ): ObjectType {
        $runtimeType = is_string($runtimeTypeOrName)
            ? $this->exeContext->schema->getType($runtimeTypeOrName)
            : $runtimeTypeOrName;
        if (! $runtimeType instanceof ObjectType) {
            $safeResult = Utils::printSafe($result);
            $notObjectType = Utils::printSafe($runtimeType);

            throw new InvariantViolation(
                "Abstract type {$returnType} must resolve to an Object type at runtime for field {$info->parentType}.{$info->fieldName} with value \"{$safeResult}\", received \"{$notObjectType}\". Either the {$returnType} type should provide a \"resolveType\" function or each possible type should provide an \"isTypeOf\" function."
            );
        }

        if (! $this->exeContext->schema->isSubType($returnType, $runtimeType)) {
            throw new InvariantViolation(
                "Runtime Object type \"{$runtimeType}\" is not a possible type for \"{$returnType}\"."
            );
        }

<<<<<<< HEAD
        // TODO replace with assert() or remove entirely
//        if (null === $this->exeContext->schema->getType($runtimeType->name)) {
//            throw new InvariantViolation(
//                "Schema does not contain type \"{$runtimeType}\". This can happen when an object type is only referenced indirectly through abstract types and never directly through fields. List the type in the option \"types\" during schema construction, see https://webonyx.github.io/graphql-php/type-system/schema/#configuration-options."
//            );
//        }
//
//        if ($runtimeType !== $this->exeContext->schema->getType($runtimeType->name)) {
//            throw new InvariantViolation(
//                "Schema must contain unique named types but contains multiple types named \"{$runtimeType}\". Make sure that `resolveType` function of abstract type \"{$returnType}\" returns the same type instance as referenced anywhere else within the schema (see https://webonyx.github.io/graphql-php/type-definitions/#type-registry)."
//            );
//        }
=======
        if ($this->exeContext->schema->getType($runtimeType->name) === null) {
            throw new InvariantViolation(
                "Schema does not contain type \"{$runtimeType}\". This can happen when an object type is only referenced indirectly through abstract types and never directly through fields.List the type in the option \"types\" during schema construction, see https://webonyx.github.io/graphql-php/type-system/schema/#configuration-options."
            );
        }

        if ($runtimeType !== $this->exeContext->schema->getType($runtimeType->name)) {
            throw new InvariantViolation(
                "Schema must contain unique named types but contains multiple types named \"{$runtimeType}\". Make sure that `resolveType` function of abstract type \"{$returnType}\" returns the same type instance as referenced anywhere else within the schema (see https://webonyx.github.io/graphql-php/type-definitions/#type-registry)."
            );
        }
>>>>>>> ceb6e94f

        return $runtimeType;
    }
}<|MERGE_RESOLUTION|>--- conflicted
+++ resolved
@@ -851,13 +851,6 @@
         // Account for invalid schema definition when typeLoader returns different
         // instance than `resolveType` or $field->getType() or $arg->getType()
         $schema = $this->exeContext->schema;
-<<<<<<< HEAD
-=======
-        if ($returnType !== $schema->getType($returnType->name)) {
-            $hint = $schema->getConfig()->typeLoader !== null
-                ? "Ensure the type loader returns the same instance as defined in {$info->parentType}.{$info->fieldName}. "
-                : '';
->>>>>>> ceb6e94f
 
 //        assert(
 //            $returnType === $schema->getType($returnType->name),
@@ -1391,9 +1384,8 @@
             );
         }
 
-<<<<<<< HEAD
         // TODO replace with assert() or remove entirely
-//        if (null === $this->exeContext->schema->getType($runtimeType->name)) {
+//        if ($this->exeContext->schema->getType($runtimeType->name) === null) {
 //            throw new InvariantViolation(
 //                "Schema does not contain type \"{$runtimeType}\". This can happen when an object type is only referenced indirectly through abstract types and never directly through fields. List the type in the option \"types\" during schema construction, see https://webonyx.github.io/graphql-php/type-system/schema/#configuration-options."
 //            );
@@ -1404,19 +1396,6 @@
 //                "Schema must contain unique named types but contains multiple types named \"{$runtimeType}\". Make sure that `resolveType` function of abstract type \"{$returnType}\" returns the same type instance as referenced anywhere else within the schema (see https://webonyx.github.io/graphql-php/type-definitions/#type-registry)."
 //            );
 //        }
-=======
-        if ($this->exeContext->schema->getType($runtimeType->name) === null) {
-            throw new InvariantViolation(
-                "Schema does not contain type \"{$runtimeType}\". This can happen when an object type is only referenced indirectly through abstract types and never directly through fields.List the type in the option \"types\" during schema construction, see https://webonyx.github.io/graphql-php/type-system/schema/#configuration-options."
-            );
-        }
-
-        if ($runtimeType !== $this->exeContext->schema->getType($runtimeType->name)) {
-            throw new InvariantViolation(
-                "Schema must contain unique named types but contains multiple types named \"{$runtimeType}\". Make sure that `resolveType` function of abstract type \"{$returnType}\" returns the same type instance as referenced anywhere else within the schema (see https://webonyx.github.io/graphql-php/type-definitions/#type-registry)."
-            );
-        }
->>>>>>> ceb6e94f
 
         return $runtimeType;
     }
