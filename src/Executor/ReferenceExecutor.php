<?php

declare(strict_types=1);

namespace GraphQL\Executor;

use ArrayAccess;
use ArrayObject;
use Exception;
use GraphQL\Error\Error;
use GraphQL\Error\InvariantViolation;
use GraphQL\Error\Warning;
use GraphQL\Executor\Promise\Promise;
use GraphQL\Executor\Promise\PromiseAdapter;
use GraphQL\Language\AST\DocumentNode;
use GraphQL\Language\AST\FieldNode;
use GraphQL\Language\AST\FragmentDefinitionNode;
use GraphQL\Language\AST\FragmentSpreadNode;
use GraphQL\Language\AST\InlineFragmentNode;
use GraphQL\Language\AST\NodeKind;
use GraphQL\Language\AST\OperationDefinitionNode;
use GraphQL\Language\AST\SelectionSetNode;
use GraphQL\Type\Definition\AbstractType;
use GraphQL\Type\Definition\Directive;
use GraphQL\Type\Definition\FieldDefinition;
use GraphQL\Type\Definition\InterfaceType;
use GraphQL\Type\Definition\LeafType;
use GraphQL\Type\Definition\ListOfType;
use GraphQL\Type\Definition\NonNull;
use GraphQL\Type\Definition\ObjectType;
use GraphQL\Type\Definition\ResolveInfo;
use GraphQL\Type\Definition\Type;
use GraphQL\Type\Introspection;
use GraphQL\Type\Schema;
use GraphQL\Utils\TypeInfo;
use GraphQL\Utils\Utils;
use RuntimeException;
use SplObjectStorage;
use stdClass;
use Throwable;
use Traversable;
use function array_keys;
use function array_merge;
use function array_reduce;
use function array_values;
use function get_class;
use function is_array;
use function is_object;
use function is_string;
use function sprintf;

class ReferenceExecutor implements ExecutorImplementation
{
    /** @var object */
    private static $UNDEFINED;

    /** @var ExecutionContext */
    private $exeContext;

    /** @var SplObjectStorage */
    private $subFieldCache;

    private function __construct(ExecutionContext $context)
    {
        if (! self::$UNDEFINED) {
            self::$UNDEFINED = Utils::undefined();
        }
        $this->exeContext    = $context;
        $this->subFieldCache = new SplObjectStorage();
    }

    public static function create(
        PromiseAdapter $promiseAdapter,
        Schema $schema,
        DocumentNode $documentNode,
        $rootValue,
        $contextValue,
        $variableValues,
        ?string $operationName,
        callable $fieldResolver
    ) {
        $exeContext = self::buildExecutionContext(
            $schema,
            $documentNode,
            $rootValue,
            $contextValue,
            $variableValues,
            $operationName,
            $fieldResolver,
            $promiseAdapter
        );

        if (is_array($exeContext)) {
            return new class($promiseAdapter->createFulfilled(new ExecutionResult(null, $exeContext))) implements ExecutorImplementation
            {
                /** @var Promise */
                private $result;

                public function __construct(Promise $result)
                {
                    $this->result = $result;
                }

                public function doExecute() : Promise
                {
                    return $this->result;
                }
            };
        }

        return new self($exeContext);
    }

    /**
     * Constructs an ExecutionContext object from the arguments passed to
     * execute, which we will pass throughout the other execution methods.
     *
     * @param mixed               $rootValue
     * @param mixed               $contextValue
     * @param mixed[]|Traversable $rawVariableValues
     * @param string|null         $operationName
     *
     * @return ExecutionContext|Error[]
     */
    private static function buildExecutionContext(
        Schema $schema,
        DocumentNode $documentNode,
        $rootValue,
        $contextValue,
        $rawVariableValues,
        $operationName = null,
        ?callable $fieldResolver = null,
        ?PromiseAdapter $promiseAdapter = null
    ) {
        $errors    = [];
        $fragments = [];
        /** @var OperationDefinitionNode|null $operation */
        $operation                    = null;
        $hasMultipleAssumedOperations = false;
        foreach ($documentNode->definitions as $definition) {
            switch (true) {
                case $definition instanceof OperationDefinitionNode:
                    if ($operationName === null && $operation !== null) {
                        $hasMultipleAssumedOperations = true;
                    }
                    if ($operationName === null ||
                        (isset($definition->name) && $definition->name->value === $operationName)) {
                        $operation = $definition;
                    }
                    break;
                case $definition instanceof FragmentDefinitionNode:
                    $fragments[$definition->name->value] = $definition;
                    break;
            }
        }
        if ($operation === null) {
            if ($operationName === null) {
                $errors[] = new Error('Must provide an operation.');
            } else {
                $errors[] = new Error(sprintf('Unknown operation named "%s".', $operationName));
            }
        } elseif ($hasMultipleAssumedOperations) {
            $errors[] = new Error(
                'Must provide operation name if query contains multiple operations.'
            );
        }
        $variableValues = null;
        if ($operation !== null) {
            [$coercionErrors, $coercedVariableValues] = Values::getVariableValues(
                $schema,
                $operation->variableDefinitions ?: [],
                $rawVariableValues ?: []
            );
            if (empty($coercionErrors)) {
                $variableValues = $coercedVariableValues;
            } else {
                $errors = array_merge($errors, $coercionErrors);
            }
        }
        if (! empty($errors)) {
            return $errors;
        }
        Utils::invariant($operation, 'Has operation if no errors.');
        Utils::invariant($variableValues !== null, 'Has variables if no errors.');

        return new ExecutionContext(
            $schema,
            $fragments,
            $rootValue,
            $contextValue,
            $operation,
            $variableValues,
            $errors,
            $fieldResolver,
            $promiseAdapter
        );
    }

    public function doExecute() : Promise
    {
        // Return a Promise that will eventually resolve to the data described by
        // the "Response" section of the GraphQL specification.
        //
        // If errors are encountered while executing a GraphQL field, only that
        // field and its descendants will be omitted, and sibling fields will still
        // be executed. An execution which encounters errors will still result in a
        // resolved Promise.
        $data   = $this->executeOperation($this->exeContext->operation, $this->exeContext->rootValue);
        $result = $this->buildResponse($data);

        // Note: we deviate here from the reference implementation a bit by always returning promise
        // But for the "sync" case it is always fulfilled
        return $this->isPromise($result)
            ? $result
            : $this->exeContext->promiseAdapter->createFulfilled($result);
    }

    /**
     * @param mixed|Promise|null $data
     *
     * @return ExecutionResult|Promise
     */
    private function buildResponse($data)
    {
        if ($this->isPromise($data)) {
            return $data->then(function ($resolved) {
                return $this->buildResponse($resolved);
            });
        }
        if ($data !== null) {
            $data = (array) $data;
        }

        return new ExecutionResult($data, $this->exeContext->errors);
    }

    /**
     * Implements the "Evaluating operations" section of the spec.
     *
     * @param  mixed $rootValue
     *
     * @return Promise|stdClass|mixed[]
     */
    private function executeOperation(OperationDefinitionNode $operation, $rootValue)
    {
        $type   = $this->getOperationRootType($this->exeContext->schema, $operation);
        $fields = $this->collectFields($type, $operation->selectionSet, new ArrayObject(), new ArrayObject());
        $path   = [];
        // Errors from sub-fields of a NonNull type may propagate to the top level,
        // at which point we still log the error and null the parent field, which
        // in this case is the entire response.
        //
        // Similar to completeValueCatchingError.
        try {
            $result = $operation->operation === 'mutation'
                ? $this->executeFieldsSerially($type, $rootValue, $path, $fields)
                : $this->executeFields($type, $rootValue, $path, $fields);
            if ($this->isPromise($result)) {
                return $result->then(
                    null,
                    function ($error) {
                        if ($error instanceof Error) {
                            $this->exeContext->addError($error);

                            return $this->exeContext->promiseAdapter->createFulfilled(null);
                        }
                    }
                );
            }

            return $result;
        } catch (Error $error) {
            $this->exeContext->addError($error);

            return null;
        }
    }

    /**
     * Extracts the root type of the operation from the schema.
     *
     * @return ObjectType
     *
     * @throws Error
     */
    private function getOperationRootType(Schema $schema, OperationDefinitionNode $operation)
    {
        switch ($operation->operation) {
            case 'query':
                $queryType = $schema->getQueryType();
                if ($queryType === null) {
                    throw new Error(
                        'Schema does not define the required query root type.',
                        [$operation]
                    );
                }

                return $queryType;
            case 'mutation':
                $mutationType = $schema->getMutationType();
                if ($mutationType === null) {
                    throw new Error(
                        'Schema is not configured for mutations.',
                        [$operation]
                    );
                }

                return $mutationType;
            case 'subscription':
                $subscriptionType = $schema->getSubscriptionType();
                if ($subscriptionType === null) {
                    throw new Error(
                        'Schema is not configured for subscriptions.',
                        [$operation]
                    );
                }

                return $subscriptionType;
            default:
                throw new Error(
                    'Can only execute queries, mutations and subscriptions.',
                    [$operation]
                );
        }
    }

    /**
     * Given a selectionSet, adds all of the fields in that selection to
     * the passed in map of fields, and returns it at the end.
     *
     * CollectFields requires the "runtime type" of an object. For a field which
     * returns an Interface or Union type, the "runtime type" will be the actual
     * Object type returned by that field.
     *
     * @param ArrayObject $fields
     * @param ArrayObject $visitedFragmentNames
     *
     * @return ArrayObject
     */
    private function collectFields(
        ObjectType $runtimeType,
        SelectionSetNode $selectionSet,
        $fields,
        $visitedFragmentNames
    ) {
        $exeContext = $this->exeContext;
        foreach ($selectionSet->selections as $selection) {
            switch (true) {
                case $selection instanceof FieldNode:
                    if (! $this->shouldIncludeNode($selection)) {
                        break;
                    }
                    $name = self::getFieldEntryKey($selection);
                    if (! isset($fields[$name])) {
                        $fields[$name] = new ArrayObject();
                    }
                    $fields[$name][] = $selection;
                    break;
                case $selection instanceof InlineFragmentNode:
                    if (! $this->shouldIncludeNode($selection) ||
                        ! $this->doesFragmentConditionMatch($selection, $runtimeType)
                    ) {
                        break;
                    }
                    $this->collectFields(
                        $runtimeType,
                        $selection->selectionSet,
                        $fields,
                        $visitedFragmentNames
                    );
                    break;
                case $selection instanceof FragmentSpreadNode:
                    $fragName = $selection->name->value;
                    if (! empty($visitedFragmentNames[$fragName]) || ! $this->shouldIncludeNode($selection)) {
                        break;
                    }
                    $visitedFragmentNames[$fragName] = true;
                    /** @var FragmentDefinitionNode|null $fragment */
                    $fragment = $exeContext->fragments[$fragName] ?? null;
                    if ($fragment === null || ! $this->doesFragmentConditionMatch($fragment, $runtimeType)) {
                        break;
                    }
                    $this->collectFields(
                        $runtimeType,
                        $fragment->selectionSet,
                        $fields,
                        $visitedFragmentNames
                    );
                    break;
            }
        }

        return $fields;
    }

    /**
     * Determines if a field should be included based on the @include and @skip
     * directives, where @skip has higher precedence than @include.
     *
     * @param FragmentSpreadNode|FieldNode|InlineFragmentNode $node
     */
    private function shouldIncludeNode($node) : bool
    {
        $variableValues = $this->exeContext->variableValues;
        $skipDirective  = Directive::skipDirective();
        $skip           = Values::getDirectiveValues(
            $skipDirective,
            $node,
            $variableValues
        );
        if (isset($skip['if']) && $skip['if'] === true) {
            return false;
        }
        $includeDirective = Directive::includeDirective();
        $include          = Values::getDirectiveValues(
            $includeDirective,
            $node,
            $variableValues
        );

        return ! isset($include['if']) || $include['if'] !== false;
    }

    /**
     * Implements the logic to compute the key of a given fields entry
     */
    private static function getFieldEntryKey(FieldNode $node) : string
    {
        return $node->alias === null ? $node->name->value : $node->alias->value;
    }

    /**
     * Determines if a fragment is applicable to the given type.
     *
     * @param FragmentDefinitionNode|InlineFragmentNode $fragment
     *
     * @return bool
     */
    private function doesFragmentConditionMatch(
        $fragment,
        ObjectType $type
    ) {
        $typeConditionNode = $fragment->typeCondition;
        if ($typeConditionNode === null) {
            return true;
        }
        $conditionalType = TypeInfo::typeFromAST($this->exeContext->schema, $typeConditionNode);
        if ($conditionalType === $type) {
            return true;
        }
        if ($conditionalType instanceof AbstractType) {
            return $this->exeContext->schema->isPossibleType($conditionalType, $type);
        }

        return false;
    }

    /**
     * Implements the "Evaluating selection sets" section of the spec
     * for "write" mode.
     *
     * @param mixed       $rootValue
     * @param mixed[]     $path
     * @param ArrayObject $fields
     *
     * @return Promise|stdClass|mixed[]
     */
    private function executeFieldsSerially(ObjectType $parentType, $rootValue, $path, $fields)
    {
        $result = $this->promiseReduce(
            array_keys($fields->getArrayCopy()),
            function ($results, $responseName) use ($path, $parentType, $rootValue, $fields) {
                $fieldNodes  = $fields[$responseName];
                $fieldPath   = $path;
                $fieldPath[] = $responseName;
                $result      = $this->resolveField($parentType, $rootValue, $fieldNodes, $fieldPath);
                if ($result === self::$UNDEFINED) {
                    return $results;
                }
                $promise = $this->getPromise($result);
                if ($promise !== null) {
                    return $promise->then(static function ($resolvedResult) use ($responseName, $results) {
                        $results[$responseName] = $resolvedResult;

                        return $results;
                    });
                }
                $results[$responseName] = $result;

                return $results;
            },
            []
        );

        if ($this->isPromise($result)) {
            return $result->then(static function ($resolvedResults) {
                return self::fixResultsIfEmptyArray($resolvedResults);
            });
        }

        return self::fixResultsIfEmptyArray($result);
    }

    /**
     * Resolves the field on the given root value.
     *
     * In particular, this figures out the value that the field returns
     * by calling its resolve function, then calls completeValue to complete promises,
     * serialize scalars, or execute the sub-selection-set for objects.
     *
     * @param mixed       $rootValue
     * @param FieldNode[] $fieldNodes
     * @param mixed[]     $path
     *
     * @return mixed[]|Exception|mixed|null
     */
    private function resolveField(ObjectType $parentType, $rootValue, $fieldNodes, $path)
    {
        $exeContext = $this->exeContext;
        $fieldNode  = $fieldNodes[0];
        $fieldName  = $fieldNode->name->value;
        $fieldDef   = $this->getFieldDef($exeContext->schema, $parentType, $fieldName);
        if ($fieldDef === null) {
            return self::$UNDEFINED;
        }
        $returnType = $fieldDef->getType();
        // The resolve function's optional 3rd argument is a context value that
        // is provided to every resolve function within an execution. It is commonly
        // used to represent an authenticated user, or request-specific caches.
        $context = $exeContext->contextValue;
        // The resolve function's optional 4th argument is a collection of
        // information about the current execution state.
        $info = new ResolveInfo(
            $fieldName,
            $fieldNodes,
            $returnType,
            $parentType,
            $path,
            $exeContext->schema,
            $exeContext->fragments,
            $exeContext->rootValue,
            $exeContext->operation,
            $exeContext->variableValues
        );
        if ($fieldDef->resolveFn !== null) {
            $resolveFn = $fieldDef->resolveFn;
        } elseif ($parentType->resolveFieldFn !== null) {
            $resolveFn = $parentType->resolveFieldFn;
        } else {
            $resolveFn = $this->exeContext->fieldResolver;
        }
        // Get the resolve function, regardless of if its result is normal
        // or abrupt (error).
        $result = $this->resolveOrError(
            $fieldDef,
            $fieldNode,
            $resolveFn,
            $rootValue,
            $context,
            $info
        );
        $result = $this->completeValueCatchingError(
            $returnType,
            $fieldNodes,
            $info,
            $path,
            $result
        );

        return $result;
    }

    /**
     * This method looks up the field on the given type definition.
     *
     * It has special casing for the two introspection fields, __schema
     * and __typename. __typename is special because it can always be
     * queried as a field, even in situations where no other fields
     * are allowed, like on a Union. __schema could get automatically
     * added to the query type, but that would require mutating type
     * definitions, which would cause issues.
     */
    private function getFieldDef(Schema $schema, ObjectType $parentType, string $fieldName) : ?FieldDefinition
    {
        static $schemaMetaFieldDef, $typeMetaFieldDef, $typeNameMetaFieldDef;
        $schemaMetaFieldDef   = $schemaMetaFieldDef ?: Introspection::schemaMetaFieldDef();
        $typeMetaFieldDef     = $typeMetaFieldDef ?: Introspection::typeMetaFieldDef();
        $typeNameMetaFieldDef = $typeNameMetaFieldDef ?: Introspection::typeNameMetaFieldDef();
        if ($fieldName === $schemaMetaFieldDef->name && $schema->getQueryType() === $parentType) {
            return $schemaMetaFieldDef;
        }

        if ($fieldName === $typeMetaFieldDef->name && $schema->getQueryType() === $parentType) {
            return $typeMetaFieldDef;
        }

        if ($fieldName === $typeNameMetaFieldDef->name) {
            return $typeNameMetaFieldDef;
        }
        $tmp = $parentType->getFields();

        return $tmp[$fieldName] ?? null;
    }

    /**
     * Isolates the "ReturnOrAbrupt" behavior to not de-opt the `resolveField` function.
     * Returns the result of resolveFn or the abrupt-return Error object.
     *
     * @param FieldDefinition $fieldDef
     * @param FieldNode       $fieldNode
     * @param callable        $resolveFn
     * @param mixed           $rootValue
     * @param mixed           $context
     * @param ResolveInfo     $info
     *
     * @return Throwable|Promise|mixed
     */
    private function resolveOrError($fieldDef, $fieldNode, $resolveFn, $rootValue, $context, $info)
    {
        try {
            // Build a map of arguments from the field.arguments AST, using the
            // variables scope to fulfill any variable references.
            $args = Values::getArgumentValues(
                $fieldDef,
                $fieldNode,
                $this->exeContext->variableValues
            );

            return $resolveFn($rootValue, $args, $context, $info);
        } catch (Exception $error) {
            return $error;
        } catch (Throwable $error) {
            return $error;
        }
    }

    /**
     * This is a small wrapper around completeValue which detects and logs errors
     * in the execution context.
     *
     * @param FieldNode[] $fieldNodes
     * @param string[]    $path
     * @param mixed       $result
     *
     * @return mixed[]|Promise|null
     */
    private function completeValueCatchingError(
        Type $returnType,
        $fieldNodes,
        ResolveInfo $info,
        $path,
        $result
    ) {
        $exeContext = $this->exeContext;
        // If the field type is non-nullable, then it is resolved without any
        // protection from errors.
        if ($returnType instanceof NonNull) {
            return $this->completeValueWithLocatedError(
                $returnType,
                $fieldNodes,
                $info,
                $path,
                $result
            );
        }
        // Otherwise, error protection is applied, logging the error and resolving
        // a null value for this field if one is encountered.
        try {
            $completed = $this->completeValueWithLocatedError(
                $returnType,
                $fieldNodes,
                $info,
                $path,
                $result
            );
            $promise   = $this->getPromise($completed);
            if ($promise !== null) {
                return $promise->then(
                    null,
                    function ($error) use ($exeContext) {
                        $exeContext->addError($error);

                        return $this->exeContext->promiseAdapter->createFulfilled(null);
                    }
                );
            }

            return $completed;
        } catch (Error $err) {
            // If `completeValueWithLocatedError` returned abruptly (threw an error), log the error
            // and return null.
            $exeContext->addError($err);

            return null;
        }
    }

    /**
     * This is a small wrapper around completeValue which annotates errors with
     * location information.
     *
     * @param FieldNode[] $fieldNodes
     * @param string[]    $path
     * @param mixed       $result
     *
     * @return mixed[]|mixed|Promise|null
     *
     * @throws Error
     */
    public function completeValueWithLocatedError(
        Type $returnType,
        $fieldNodes,
        ResolveInfo $info,
        $path,
        $result
    ) {
        try {
            $completed = $this->completeValue(
                $returnType,
                $fieldNodes,
                $info,
                $path,
                $result
            );
            $promise   = $this->getPromise($completed);
            if ($promise !== null) {
                return $promise->then(
                    null,
                    function ($error) use ($fieldNodes, $path) {
                        return $this->exeContext->promiseAdapter->createRejected(Error::createLocatedError(
                            $error,
                            $fieldNodes,
                            $path
                        ));
                    }
                );
            }

            return $completed;
        } catch (Exception $error) {
            throw Error::createLocatedError($error, $fieldNodes, $path);
        } catch (Throwable $error) {
            throw Error::createLocatedError($error, $fieldNodes, $path);
        }
    }

    /**
     * Implements the instructions for completeValue as defined in the
     * "Field entries" section of the spec.
     *
     * If the field type is Non-Null, then this recursively completes the value
     * for the inner type. It throws a field error if that completion returns null,
     * as per the "Nullability" section of the spec.
     *
     * If the field type is a List, then this recursively completes the value
     * for the inner type on each item in the list.
     *
     * If the field type is a Scalar or Enum, ensures the completed value is a legal
     * value of the type by calling the `serialize` method of GraphQL type
     * definition.
     *
     * If the field is an abstract type, determine the runtime type of the value
     * and then complete based on that type
     *
     * Otherwise, the field type expects a sub-selection set, and will complete the
     * value by evaluating all sub-selections.
     *
     * @param FieldNode[] $fieldNodes
     * @param string[]    $path
     * @param mixed       $result
     *
     * @return mixed[]|mixed|Promise|null
     *
     * @throws Error
     * @throws Throwable
     */
    private function completeValue(
        Type $returnType,
        $fieldNodes,
        ResolveInfo $info,
        $path,
        &$result
    ) {
        $promise = $this->getPromise($result);
        // If result is a Promise, apply-lift over completeValue.
        if ($promise !== null) {
            return $promise->then(function (&$resolved) use ($returnType, $fieldNodes, $info, $path) {
                return $this->completeValue($returnType, $fieldNodes, $info, $path, $resolved);
            });
        }
        if ($result instanceof Exception || $result instanceof Throwable) {
            throw $result;
        }
        // If field type is NonNull, complete for inner type, and throw field error
        // if result is null.
        if ($returnType instanceof NonNull) {
            $completed = $this->completeValue(
                $returnType->getWrappedType(),
                $fieldNodes,
                $info,
                $path,
                $result
            );
            if ($completed === null) {
                throw new InvariantViolation(
                    'Cannot return null for non-nullable field ' . $info->parentType . '.' . $info->fieldName . '.'
                );
            }

            return $completed;
        }
        // If result is null-like, return null.
        if ($result === null) {
            return null;
        }
        // If field type is List, complete each item in the list with the inner type
        if ($returnType instanceof ListOfType) {
            return $this->completeListValue($returnType, $fieldNodes, $info, $path, $result);
        }
        // Account for invalid schema definition when typeLoader returns different
        // instance than `resolveType` or $field->getType() or $arg->getType()
        if ($returnType !== $this->exeContext->schema->getType($returnType->name)) {
            $hint = '';
            if ($this->exeContext->schema->getConfig()->typeLoader !== null) {
                $hint = sprintf(
                    'Make sure that type loader returns the same instance as defined in %s.%s',
                    $info->parentType,
                    $info->fieldName
                );
            }
            throw new InvariantViolation(
                sprintf(
                    'Schema must contain unique named types but contains multiple types named "%s". %s ' .
                    '(see http://webonyx.github.io/graphql-php/type-system/#type-registry).',
                    $returnType,
                    $hint
                )
            );
        }
        // If field type is Scalar or Enum, serialize to a valid value, returning
        // null if serialization is not possible.
        if ($returnType instanceof LeafType) {
            return $this->completeLeafValue($returnType, $result);
        }
        if ($returnType instanceof AbstractType) {
            return $this->completeAbstractValue($returnType, $fieldNodes, $info, $path, $result);
        }
        // Field type must be Object, Interface or Union and expect sub-selections.
        if ($returnType instanceof ObjectType) {
            return $this->completeObjectValue($returnType, $fieldNodes, $info, $path, $result);
        }
        throw new RuntimeException(sprintf('Cannot complete value of unexpected type "%s".', $returnType));
    }

    /**
     * @param mixed $value
     *
     * @return bool
     */
    private function isPromise($value)
    {
        return $value instanceof Promise || $this->exeContext->promiseAdapter->isThenable($value);
    }

    /**
     * Only returns the value if it acts like a Promise, i.e. has a "then" function,
     * otherwise returns null.
     *
     * @param mixed $value
     *
     * @return Promise|null
     */
    private function getPromise($value)
    {
        if ($value === null || $value instanceof Promise) {
            return $value;
        }
        if ($this->exeContext->promiseAdapter->isThenable($value)) {
            $promise = $this->exeContext->promiseAdapter->convertThenable($value);
            if (! $promise instanceof Promise) {
                throw new InvariantViolation(sprintf(
                    '%s::convertThenable is expected to return instance of GraphQL\Executor\Promise\Promise, got: %s',
                    get_class($this->exeContext->promiseAdapter),
                    Utils::printSafe($promise)
                ));
            }

            return $promise;
        }

        return null;
    }

    /**
     * Similar to array_reduce(), however the reducing callback may return
     * a Promise, in which case reduction will continue after each promise resolves.
     *
     * If the callback does not return a Promise, then this function will also not
     * return a Promise.
     *
     * @param mixed[]            $values
     * @param Promise|mixed|null $initialValue
     *
<<<<<<< HEAD
     * @return Promise|mixed|null
=======
     * @return mixed
>>>>>>> b72ba3c9
     */
    private function promiseReduce(array $values, callable $callback, $initialValue)
    {
        return array_reduce(
            $values,
            function ($previous, $value) use ($callback) {
                $promise = $this->getPromise($previous);
                if ($promise !== null) {
                    return $promise->then(static function ($resolved) use ($callback, $value) {
                        return $callback($resolved, $value);
                    });
                }

                return $callback($previous, $value);
            },
            $initialValue
        );
    }

    /**
     * Complete a list value by completing each item in the list with the inner type.
     *
     * @param FieldNode[]         $fieldNodes
     * @param mixed[]             $path
     * @param mixed[]|Traversable $results
     *
     * @return mixed[]|Promise
     *
     * @throws Exception
     */
    private function completeListValue(ListOfType $returnType, $fieldNodes, ResolveInfo $info, $path, &$results)
    {
        $itemType = $returnType->getWrappedType();
        Utils::invariant(
            is_array($results) || $results instanceof Traversable,
            'User Error: expected iterable, but did not find one for field ' . $info->parentType . '.' . $info->fieldName . '.'
        );
        $containsPromise = false;
        $i               = 0;
        $completedItems  = [];
        foreach ($results as $item) {
            $fieldPath     = $path;
            $fieldPath[]   = $i++;
            $info->path    = $fieldPath;
            $completedItem = $this->completeValueCatchingError($itemType, $fieldNodes, $info, $fieldPath, $item);
            if (! $containsPromise && $this->getPromise($completedItem) !== null) {
                $containsPromise = true;
            }
            $completedItems[] = $completedItem;
        }

        return $containsPromise
            ? $this->exeContext->promiseAdapter->all($completedItems)
            : $completedItems;
    }

    /**
     * Complete a Scalar or Enum by serializing to a valid value, throwing if serialization is not possible.
     *
     * @param  mixed $result
     *
     * @return mixed
     *
     * @throws Exception
     */
    private function completeLeafValue(LeafType $returnType, &$result)
    {
        try {
            return $returnType->serialize($result);
        } catch (Exception $error) {
            throw new InvariantViolation(
                'Expected a value of type "' . Utils::printSafe($returnType) . '" but received: ' . Utils::printSafe($result),
                0,
                $error
            );
        } catch (Throwable $error) {
            throw new InvariantViolation(
                'Expected a value of type "' . Utils::printSafe($returnType) . '" but received: ' . Utils::printSafe($result),
                0,
                $error
            );
        }
    }

    /**
     * Complete a value of an abstract type by determining the runtime object type
     * of that value, then complete the value for that type.
     *
     * @param FieldNode[] $fieldNodes
     * @param mixed[]     $path
     * @param mixed[]     $result
     *
     * @return mixed
     *
     * @throws Error
     */
    private function completeAbstractValue(AbstractType $returnType, $fieldNodes, ResolveInfo $info, $path, &$result)
    {
        $exeContext  = $this->exeContext;
        $runtimeType = $returnType->resolveType($result, $exeContext->contextValue, $info);
        if ($runtimeType === null) {
            $runtimeType = self::defaultTypeResolver($result, $exeContext->contextValue, $info, $returnType);
        }
        $promise = $this->getPromise($runtimeType);
        if ($promise !== null) {
            return $promise->then(function ($resolvedRuntimeType) use (
                $returnType,
                $fieldNodes,
                $info,
                $path,
                &$result
            ) {
                return $this->completeObjectValue(
                    $this->ensureValidRuntimeType(
                        $resolvedRuntimeType,
                        $returnType,
                        $info,
                        $result
                    ),
                    $fieldNodes,
                    $info,
                    $path,
                    $result
                );
            });
        }

        return $this->completeObjectValue(
            $this->ensureValidRuntimeType(
                $runtimeType,
                $returnType,
                $info,
                $result
            ),
            $fieldNodes,
            $info,
            $path,
            $result
        );
    }

    /**
     * If a resolveType function is not given, then a default resolve behavior is
     * used which attempts two strategies:
     *
     * First, See if the provided value has a `__typename` field defined, if so, use
     * that value as name of the resolved type.
     *
     * Otherwise, test each possible type for the abstract type by calling
     * isTypeOf for the object being coerced, returning the first type that matches.
     *
     * @param mixed|null $value
     * @param mixed|null $context
     *
     * @return ObjectType|Promise|null
     */
    private function defaultTypeResolver($value, $context, ResolveInfo $info, AbstractType $abstractType)
    {
        // First, look for `__typename`.
        if ($value !== null &&
            (is_array($value) || $value instanceof ArrayAccess) &&
            isset($value['__typename']) &&
            is_string($value['__typename'])
        ) {
            return $value['__typename'];
        }

        if ($abstractType instanceof InterfaceType && $info->schema->getConfig()->typeLoader !== null) {
            Warning::warnOnce(
                sprintf(
                    'GraphQL Interface Type `%s` returned `null` from its `resolveType` function ' .
                    'for value: %s. Switching to slow resolution method using `isTypeOf` ' .
                    'of all possible implementations. It requires full schema scan and degrades query performance significantly. ' .
                    ' Make sure your `resolveType` always returns valid implementation or throws.',
                    $abstractType->name,
                    Utils::printSafe($value)
                ),
                Warning::WARNING_FULL_SCHEMA_SCAN
            );
        }
        // Otherwise, test each possible type.
        $possibleTypes           = $info->schema->getPossibleTypes($abstractType);
        $promisedIsTypeOfResults = [];
        foreach ($possibleTypes as $index => $type) {
            $isTypeOfResult = $type->isTypeOf($value, $context, $info);
            if ($isTypeOfResult === null) {
                continue;
            }
            $promise = $this->getPromise($isTypeOfResult);
            if ($promise !== null) {
                $promisedIsTypeOfResults[$index] = $promise;
            } elseif ($isTypeOfResult) {
                return $type;
            }
        }
        if (! empty($promisedIsTypeOfResults)) {
            return $this->exeContext->promiseAdapter->all($promisedIsTypeOfResults)
                ->then(static function ($isTypeOfResults) use ($possibleTypes) {
                    foreach ($isTypeOfResults as $index => $result) {
                        if ($result) {
                            return $possibleTypes[$index];
                        }
                    }

                    return null;
                });
        }

        return null;
    }

    /**
     * Complete an Object value by executing all sub-selections.
     *
     * @param FieldNode[] $fieldNodes
     * @param mixed[]     $path
     * @param mixed       $result
     *
     * @return mixed[]|Promise|stdClass
     *
     * @throws Error
     */
    private function completeObjectValue(ObjectType $returnType, $fieldNodes, ResolveInfo $info, $path, &$result)
    {
        // If there is an isTypeOf predicate function, call it with the
        // current result. If isTypeOf returns false, then raise an error rather
        // than continuing execution.
        $isTypeOf = $returnType->isTypeOf($result, $this->exeContext->contextValue, $info);
        if ($isTypeOf !== null) {
            $promise = $this->getPromise($isTypeOf);
            if ($promise !== null) {
                return $promise->then(function ($isTypeOfResult) use (
                    $returnType,
                    $fieldNodes,
                    $path,
                    &$result
                ) {
                    if (! $isTypeOfResult) {
                        throw $this->invalidReturnTypeError($returnType, $result, $fieldNodes);
                    }

                    return $this->collectAndExecuteSubfields(
                        $returnType,
                        $fieldNodes,
                        $path,
                        $result
                    );
                });
            }
            if (! $isTypeOf) {
                throw $this->invalidReturnTypeError($returnType, $result, $fieldNodes);
            }
        }

        return $this->collectAndExecuteSubfields(
            $returnType,
            $fieldNodes,
            $path,
            $result
        );
    }

    /**
     * @param mixed[]     $result
     * @param FieldNode[] $fieldNodes
     *
     * @return Error
     */
    private function invalidReturnTypeError(
        ObjectType $returnType,
        $result,
        $fieldNodes
    ) {
        return new Error(
            'Expected value of type "' . $returnType->name . '" but got: ' . Utils::printSafe($result) . '.',
            $fieldNodes
        );
    }

    /**
     * @param FieldNode[] $fieldNodes
     * @param mixed[]     $path
     * @param mixed       $result
     *
     * @return mixed[]|Promise|stdClass
     *
     * @throws Error
     */
    private function collectAndExecuteSubfields(
        ObjectType $returnType,
        $fieldNodes,
        $path,
        &$result
    ) {
        $subFieldNodes = $this->collectSubFields($returnType, $fieldNodes);

        return $this->executeFields($returnType, $result, $path, $subFieldNodes);
    }

    private function collectSubFields(ObjectType $returnType, $fieldNodes) : ArrayObject
    {
        if (! isset($this->subFieldCache[$returnType])) {
            $this->subFieldCache[$returnType] = new SplObjectStorage();
        }
        if (! isset($this->subFieldCache[$returnType][$fieldNodes])) {
            // Collect sub-fields to execute to complete this value.
            $subFieldNodes        = new ArrayObject();
            $visitedFragmentNames = new ArrayObject();
            foreach ($fieldNodes as $fieldNode) {
                if (! isset($fieldNode->selectionSet)) {
                    continue;
                }
                $subFieldNodes = $this->collectFields(
                    $returnType,
                    $fieldNode->selectionSet,
                    $subFieldNodes,
                    $visitedFragmentNames
                );
            }
            $this->subFieldCache[$returnType][$fieldNodes] = $subFieldNodes;
        }

        return $this->subFieldCache[$returnType][$fieldNodes];
    }

    /**
     * Implements the "Evaluating selection sets" section of the spec
     * for "read" mode.
     *
     * @param mixed       $rootValue
     * @param mixed[]     $path
     * @param ArrayObject $fields
     *
     * @return Promise|stdClass|mixed[]
     */
    private function executeFields(ObjectType $parentType, $rootValue, $path, $fields)
    {
        $containsPromise = false;
        $finalResults    = [];
        foreach ($fields as $responseName => $fieldNodes) {
            $fieldPath   = $path;
            $fieldPath[] = $responseName;
            $result      = $this->resolveField($parentType, $rootValue, $fieldNodes, $fieldPath);
            if ($result === self::$UNDEFINED) {
                continue;
            }
            if (! $containsPromise && $this->getPromise($result) !== null) {
                $containsPromise = true;
            }
            $finalResults[$responseName] = $result;
        }
        // If there are no promises, we can just return the object
        if (! $containsPromise) {
            return self::fixResultsIfEmptyArray($finalResults);
        }

        // Otherwise, results is a map from field name to the result
        // of resolving that field, which is possibly a promise. Return
        // a promise that will return this same map, but with any
        // promises replaced with the values they resolved to.
        return $this->promiseForAssocArray($finalResults);
    }

    /**
     * @see https://github.com/webonyx/graphql-php/issues/59
     *
     * @param mixed[] $results
     *
     * @return stdClass|mixed[]
     */
    private static function fixResultsIfEmptyArray($results)
    {
        if ($results === []) {
            return new stdClass();
        }

        return $results;
    }

    /**
     * This function transforms a PHP `array<string, Promise|scalar|array>` into
     * a `Promise<array<key,scalar|array>>`
     *
     * In other words it returns a promise which resolves to normal PHP associative array which doesn't contain
     * any promises.
     *
     * @param (string|Promise)[] $assoc
     *
     * @return mixed
     */
    private function promiseForAssocArray(array $assoc)
    {
        $keys              = array_keys($assoc);
        $valuesAndPromises = array_values($assoc);
        $promise           = $this->exeContext->promiseAdapter->all($valuesAndPromises);

        return $promise->then(static function ($values) use ($keys) {
            $resolvedResults = [];
            foreach ($values as $i => $value) {
                $resolvedResults[$keys[$i]] = $value;
            }

            return self::fixResultsIfEmptyArray($resolvedResults);
        });
    }

    /**
     * @param string|ObjectType|null $runtimeTypeOrName
     * @param mixed                  $result
     *
     * @return ObjectType
     */
    private function ensureValidRuntimeType(
        $runtimeTypeOrName,
        AbstractType $returnType,
        ResolveInfo $info,
        &$result
    ) {
        $runtimeType = is_string($runtimeTypeOrName)
            ? $this->exeContext->schema->getType($runtimeTypeOrName)
            : $runtimeTypeOrName;
        if (! $runtimeType instanceof ObjectType) {
            throw new InvariantViolation(
                sprintf(
                    'Abstract type %s must resolve to an Object type at ' .
                    'runtime for field %s.%s with value "%s", received "%s". ' .
                    'Either the %s type should provide a "resolveType" ' .
                    'function or each possible type should provide an "isTypeOf" function.',
                    $returnType,
                    $info->parentType,
                    $info->fieldName,
                    Utils::printSafe($result),
                    Utils::printSafe($runtimeType),
                    $returnType
                )
            );
        }
        if (! $this->exeContext->schema->isPossibleType($returnType, $runtimeType)) {
            throw new InvariantViolation(
                sprintf('Runtime Object type "%s" is not a possible type for "%s".', $runtimeType, $returnType)
            );
        }
        if ($runtimeType !== $this->exeContext->schema->getType($runtimeType->name)) {
            throw new InvariantViolation(
                sprintf(
                    'Schema must contain unique named types but contains multiple types named "%s". ' .
                    'Make sure that `resolveType` function of abstract type "%s" returns the same ' .
                    'type instance as referenced anywhere else within the schema ' .
                    '(see http://webonyx.github.io/graphql-php/type-system/#type-registry).',
                    $runtimeType,
                    $returnType
                )
            );
        }

        return $runtimeType;
    }
}<|MERGE_RESOLUTION|>--- conflicted
+++ resolved
@@ -901,11 +901,7 @@
      * @param mixed[]            $values
      * @param Promise|mixed|null $initialValue
      *
-<<<<<<< HEAD
      * @return Promise|mixed|null
-=======
-     * @return mixed
->>>>>>> b72ba3c9
      */
     private function promiseReduce(array $values, callable $callback, $initialValue)
     {
